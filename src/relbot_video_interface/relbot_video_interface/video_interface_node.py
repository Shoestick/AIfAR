--- conflicted
+++ resolved
@@ -10,6 +10,7 @@
 import argparse               
 from pathlib import Path
 import datetime as dt   
+
        
 gi.require_version('Gst', '1.0')
 from gi.repository import Gst
@@ -47,22 +48,14 @@
         # ───── frame‑capture config ────────────────────────────
         self.save_frames = save_frames              
         if self.save_frames:                        
-<<<<<<< HEAD
-            parent = Path(save_dir)                 
-=======
             parent = Path(save_dir)             
->>>>>>> 97b90aab
             timestamp = dt.datetime.now().strftime('%Y%m%d_%H%M%S')  
             self.session_dir = parent / timestamp   
             self.session_dir.mkdir(parents=True, exist_ok=True)       
             self.frame_idx = 0                      
-<<<<<<< HEAD
-            print(f'Saving frames into {self.session_dir}')
-=======
             #self.get_logger().info
             print(f'Saving frames into {self.session_dir}')
 
->>>>>>> 97b90aab
         if detect_choice in ['area', 'weighted']:
             self.detect_choice = detect_choice
         else:
@@ -104,11 +97,8 @@
         # Memory and confidence management
         self.confidence_threshold = 0.3  # Confidence threshold for detections
         self.last_box = None  # Last known position of the object
-<<<<<<< HEAD
         
         # SIDE loading of the model
-=======
->>>>>>> 97b90aab
 
     def on_timer(self):
         # Pull the latest frame from the GStreamer appsink
@@ -131,12 +121,8 @@
         buf.unmap(mapinfo)
         frame_bgr = cv2.cvtColor(frame, cv2.COLOR_RGB2BGR)
         # --- optional saving ------------------------------------------------
-<<<<<<< HEAD
-        if self.save_frames:                                               
-=======
         if self.save_frames:        
             print("made it to saving")   # debug statement                                        
->>>>>>> 97b90aab
             filename = self.session_dir / f'{self.frame_idx:06d}.jpg'      
             cv2.imwrite(str(filename), frame_bgr)                          
             self.frame_idx += 1
@@ -162,11 +148,7 @@
 
                 # compute centre & area
                 centre_x = (x1 + x2) / 2.0
-<<<<<<< HEAD
-                centre_x = centre_x / width * 320 - 20  # scale to 0-400 range
-=======
                 centre_x = centre_x / width * 320.0 - 20.0 # scale to 0-400 range
->>>>>>> 97b90aab
                 area = areas[idx]
                 
             ### Choose based on weighted average between Confidence, Area and IoU    
@@ -184,16 +166,6 @@
 
                 # weight hyper-parameters – tune to taste
                 w_conf, w_area, w_iou = 0.55, 0.25, 0.20
-<<<<<<< HEAD
-                # normalise weights all values are already 0-1
-                score = w_conf * conf + w_area * norm_area + w_iou * ious
-                idx   = int(score.argmax())
-
-                # selected box data
-                x1, y1, x2, y2 = xyxy[idx]
-                centre_x = (x1 + x2) / 2.0        # px
-                centre_x = centre_x / width * 320 - 20
-=======
 
                 score = w_conf * conf + w_area * norm_area + w_iou * ious
                 idx   = int(score.argmax())
@@ -202,7 +174,6 @@
                 x1, y1, x2, y2 = xyxy[idx]
                 centre_x = (x1 + x2) / 2.0        # px
                 centre_x = centre_x / width * 320.0 - 20.0
->>>>>>> 97b90aab
                 area     = areas[idx]
 
                 # update memory *before* publishing so next frame has it
@@ -292,11 +263,7 @@
 
     # rclpy provides a helper to *remove* ROS-specific args
     user_args = rclpy.utilities.remove_ros_args(args=argv)
-<<<<<<< HEAD
-    ros_args  = [a for a in argv if a not in user_args]
-=======
     ros_args = [a for a in argv if a not in user_args]
->>>>>>> 97b90aab
 
     # ---------------------------------------------------------------------
     # Step 2 ‒ parse the remaining user arguments
